# PSPTool - Display, extract and manipulate PSP firmware inside UEFI images
# Copyright (C) 2021 Christian Werling, Robert Buhren, Hans Niklas Jacob
#
# This program is free software: you can redistribute it and/or modify
# it under the terms of the GNU General Public License as published by
# the Free Software Foundation, either version 3 of the License, or
# (at your option) any later version.
#
# This program is distributed in the hope that it will be useful,
# but WITHOUT ANY WARRANTY; without even the implied warranty of
# MERCHANTABILITY or FITNESS FOR A PARTICULAR PURPOSE.  See the
# GNU General Public License for more details.
#
# You should have received a copy of the GNU General Public License
# along with this program.  If not, see <https://www.gnu.org/licenses/>.

import re
import binascii

from typing import List

from .fet import EmptyFet
from .rom import Rom
from .utils import NestedBuffer, RangeDict
from .entry import Entry, PubkeyEntry


class Blob(NestedBuffer):
    _FIRMWARE_ENTRY_MAGIC = b'\xAA\x55\xAA\x55'
    _FIRMWARE_ENTRY_TABLE_BASE_ADDRESS = 0x20000

    class NoFirmwareEntryTableError(Exception):
        pass

    def __init__(self, buffer: bytearray, size: int, psptool):
        super().__init__(buffer, size)

        self.psptool = psptool
        self.roms: List[Rom] = []

        potential_fet_offsets = [
            # as seen by a PSPTrace Zen 1 boot
            0x020000,
            0xfa0000,
            0xf20000,
            0xe20000,
            0xc20000,
            0x820000,
        ]

        # todo: figure out ROM size (e.g. for 8M images)
        rom_size = 0x1000000

        # For each FET, we try to create a 16MB ROM starting at `FET - offset`
        for fet_location in self._find_fets():
            fet_parsed = False
            for fet_offset in potential_fet_offsets:
                if fet_location < fet_offset:
                    # would lead to Blob underflow
                    continue
                if fet_location - fet_offset + rom_size > self.buffer_size:
                    # would lead to Blob overflow
                    continue
                try:
                    rom_offset = fet_location - fet_offset  # e.g. 0x20800 - 0x20000 = 0x0800
                    potential_rom = Rom(self, rom_size, rom_offset, fet_offset, psptool)
                    self.roms.append(potential_rom)
                    fet_parsed = True
                    break  # found correct fet_offset!
                except EmptyFet:
                    self.psptool.ph.print_warning(f"Empty FET at offset {hex(fet_offset)}, trying next offset")
                    continue
            if not fet_parsed:
                self.psptool.ph.print_warning(f"Skipping FET at {hex(fet_location)} due to unknown ROM alignment")

        self._construct_range_dict()

    def __repr__(self):
        return f'Blob({self.roms=})'

    def _construct_range_dict(self):
        all_entries = self.all_entries()

        # create RangeDict in order to find entries, directories and fets for a given address
        directories = [directory for rom in self.roms for directory in rom.directories]
        self.range_dict = RangeDict({
            **{
                range(entry.get_address(),
                      entry.get_address() + entry.buffer_size):  # key is start and end address of the entry
                entry
                for entry in all_entries if entry.buffer_size != 0xffffffff  # value is its type
            }, **{
                range(directory.get_address(), directory.get_address() + len(directory)):
                    directory
                for directory in directories
            }, **{
                range(rom.fet.get_address(), rom.fet.get_address() + len(rom.fet)):
                    rom.fet
                for rom in self.roms
            }
        })

    def all_entries(self):
        directories = [directory for rom in self.roms for directory in rom.directories]
        directory_entries = [directory.entries for directory in directories]
        # flatten list of lists
        all_entries = [entry for sublist in directory_entries for entry in sublist]
        return all_entries

    def _find_fets(self):
        # AA55AA55 is to unspecific, so we require a word of padding before (to be tested)
<<<<<<< HEAD
        for m in re.finditer(b'\xff\xff\xff\xff' + self._FIRMWARE_ENTRY_MAGIC, self.get_buffer()):
            fet_offset = m.start() + 4
            yield fet_offset

    def _find_inline_pubkeys(self, fp):
=======
        # TODO: Use better regex to find FET
        m = re.search(b'\xff\xff\xff\xff' + self._FIRMWARE_ENTRY_MAGIC, self.get_buffer())
        if m is None:
            raise self.NoFirmwareEntryTableError
        fet_offset = m.start() + 4
        self.fets.append(Fet(self, fet_offset, self.agesa_version, self.psptool))
        if self.dual_rom:
            if self[fet_offset + 0x1000000:fet_offset + 0x1000004] == self._FIRMWARE_ENTRY_MAGIC:
                self.fets.append(Fet(self, fet_offset + 0x1000000, self.agesa_version_second, self.psptool))
            else:
                self.psptool.ph.print_warning(f"Found two AGESA versions strings, but only one firmware entry table")

    def all_entries(self):
        directories = [directory for fet in self.fets for directory in fet.directories]

        directory_entries = [directory.entries for directory in directories]
        # flatten list of lists
        all_entries = [entry for sublist in directory_entries for entry in sublist]
        return all_entries

    def find_pubkey(self, fp):
>>>>>>> d063c62d
        """ Try to find a pubkey anywhere in the blob.
        The pubkey is identified by its fingerprint. If found, the pubkey is
        added to the list of pubkeys of the blob """
        found_pubkeys = []

        m = re.finditer(re.escape(binascii.a2b_hex(fp)), self.get_bytes())
        for index in m:
            start = index.start() - 4
            if int.from_bytes(self[start:start + 4], 'little') == 1:
                # Maybe a pubkey. Determine its size:
                pub_exp_size = int.from_bytes(self[start + 0x38: start + 0x3c],
                                              'little')
                if pub_exp_size == 2048:
                    size = 0x240
                elif pub_exp_size == 4096:
                    size = 0x440
                else:
                    continue

                key_id = self[start + 0x04: start + 0x14]
                cert_id = self[start + 0x14: start + 0x24]

                if key_id != cert_id and cert_id != b'\0' * 0x10:
                    if pub_exp_size == 2048:
                        size += 0x100
                    else:
                        size += 0x200

                try:
                    entry = PubkeyEntry(self, self, 0xdead, size, start, self, self.psptool)
                    # todo: use from_fields factory instead of PubkeyEntry init
                    # entry = Entry.from_fields(self, self.parent_buffer,
                    #                           0xdead,
                    #                           size,
                    #                           start,
                    #                           self,
                    #                           self.psptool)
                    assert isinstance(entry, PubkeyEntry)
                    entry.is_inline = True
                    entry.parent_entry = self.range_dict[entry.get_address()]
                    if type(entry.parent_entry) == PubkeyEntry:
                        break
                    entry.parent_entry.inline_keys.add(entry)
                    found_pubkeys.append(entry)
                except Entry.ParseError as e:
                    self.psptool.ph.print_warning(f"_find_pubkey: Entry parse error at 0x{start:x}")
                    self.psptool.ph.print_warning(f'{e}')
                except Exception as e:
                    self.psptool.ph.print_warning(f"_find_pubkey: Error couldn't convert key at: 0x{start:x}")
                    self.psptool.ph.print_warning(f'{e}')

        return found_pubkeys

    def find_inline_pubkey_entries(self, ids):
        found_pkes = []
        for key_id in ids:
            found_pkes += self._find_inline_pubkeys(key_id)
        return found_pkes

    def get_entries_by_type(self, type_) -> List[Entry]:
        entries = []

        for rom in self.roms:
            for _dir in rom.directories:
                for entry in _dir.entries:
                    if entry.type == type_:
                        entries.append(entry)

        return entries<|MERGE_RESOLUTION|>--- conflicted
+++ resolved
@@ -109,35 +109,12 @@
 
     def _find_fets(self):
         # AA55AA55 is to unspecific, so we require a word of padding before (to be tested)
-<<<<<<< HEAD
         for m in re.finditer(b'\xff\xff\xff\xff' + self._FIRMWARE_ENTRY_MAGIC, self.get_buffer()):
             fet_offset = m.start() + 4
             yield fet_offset
 
     def _find_inline_pubkeys(self, fp):
-=======
-        # TODO: Use better regex to find FET
-        m = re.search(b'\xff\xff\xff\xff' + self._FIRMWARE_ENTRY_MAGIC, self.get_buffer())
-        if m is None:
-            raise self.NoFirmwareEntryTableError
-        fet_offset = m.start() + 4
-        self.fets.append(Fet(self, fet_offset, self.agesa_version, self.psptool))
-        if self.dual_rom:
-            if self[fet_offset + 0x1000000:fet_offset + 0x1000004] == self._FIRMWARE_ENTRY_MAGIC:
-                self.fets.append(Fet(self, fet_offset + 0x1000000, self.agesa_version_second, self.psptool))
-            else:
-                self.psptool.ph.print_warning(f"Found two AGESA versions strings, but only one firmware entry table")
 
-    def all_entries(self):
-        directories = [directory for fet in self.fets for directory in fet.directories]
-
-        directory_entries = [directory.entries for directory in directories]
-        # flatten list of lists
-        all_entries = [entry for sublist in directory_entries for entry in sublist]
-        return all_entries
-
-    def find_pubkey(self, fp):
->>>>>>> d063c62d
         """ Try to find a pubkey anywhere in the blob.
         The pubkey is identified by its fingerprint. If found, the pubkey is
         added to the list of pubkeys of the blob """
